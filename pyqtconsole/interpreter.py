--- conflicted
+++ resolved
@@ -62,13 +62,6 @@
         # redirect IO, since we don't how IO is handled within the code we
         # are running. Same thing for the except hook, we don't know what the
         # user are doing in it.
-<<<<<<< HEAD
-        with redirected_io(self.stdout), disabled_excepthook():
-            exec_res = InteractiveConsole.runcode(self, code)
-
-        self._executing = False
-        return exec_res
-=======
         try:
             with redirected_io(self.stdout), disabled_excepthook():
                 return InteractiveConsole.runcode(self, code)
@@ -76,7 +69,6 @@
             self.exit()
         finally:
             self._executing = False
->>>>>>> e06a2b3a
 
     def raw_input(self, prompt=None, timeout=None):
         line = self.stdin.readline(timeout)
